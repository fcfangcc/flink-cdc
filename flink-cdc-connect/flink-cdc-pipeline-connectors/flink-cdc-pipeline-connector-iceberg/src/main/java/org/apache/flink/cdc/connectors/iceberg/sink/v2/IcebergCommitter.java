/*
 * Licensed to the Apache Software Foundation (ASF) under one or more
 * contributor license agreements.  See the NOTICE file distributed with
 * this work for additional information regarding copyright ownership.
 * The ASF licenses this file to You under the Apache License, Version 2.0
 * (the "License"); you may not use this file except in compliance with
 * the License.  You may obtain a copy of the License at
 *
 *      http://www.apache.org/licenses/LICENSE-2.0
 *
 * Unless required by applicable law or agreed to in writing, software
 * distributed under the License is distributed on an "AS IS" BASIS,
 * WITHOUT WARRANTIES OR CONDITIONS OF ANY KIND, either express or implied.
 * See the License for the specific language governing permissions and
 * limitations under the License.
 */

package org.apache.flink.cdc.connectors.iceberg.sink.v2;

import org.apache.flink.api.connector.sink2.Committer;
import org.apache.flink.cdc.common.event.TableId;
import org.apache.flink.metrics.MetricGroup;
import org.apache.flink.metrics.groups.SinkCommitterMetricGroup;

import org.apache.hadoop.conf.Configuration;
import org.apache.iceberg.AppendFiles;
import org.apache.iceberg.CatalogUtil;
import org.apache.iceberg.DataFile;
import org.apache.iceberg.DeleteFile;
import org.apache.iceberg.RowDelta;
import org.apache.iceberg.Table;
import org.apache.iceberg.catalog.Catalog;
import org.apache.iceberg.catalog.TableIdentifier;
import org.slf4j.Logger;
import org.slf4j.LoggerFactory;

import java.util.ArrayList;
import java.util.Arrays;
import java.util.Collection;
import java.util.Comparator;
import java.util.HashMap;
import java.util.LinkedHashMap;
import java.util.List;
import java.util.Map;
import java.util.Optional;

import static java.util.stream.Collectors.toList;

/** A {@link Committer} for Apache Iceberg. */
public class IcebergCommitter implements Committer<WriteResultWrapper> {

    private static final Logger LOGGER = LoggerFactory.getLogger(IcebergCommitter.class);

    public static final String NAMESPACE_GROUP_KEY = "namespace";

    public static final String SCHEMA_GROUP_KEY = "schema";

    public static final String TABLE_GROUP_KEY = "table";

    private final Catalog catalog;

    private final SinkCommitterMetricGroup metricGroup;

    private final Map<TableId, TableMetric> tableIdMetricMap;

    public IcebergCommitter(Map<String, String> catalogOptions) {
        this(catalogOptions, null);
    }

    public IcebergCommitter(
            Map<String, String> catalogOptions, SinkCommitterMetricGroup metricGroup) {
        this.catalog =
                CatalogUtil.buildIcebergCatalog(
                        this.getClass().getSimpleName(), catalogOptions, new Configuration());
        this.metricGroup = metricGroup;
        this.tableIdMetricMap = new HashMap<>();
    }

    @Override
    public void commit(Collection<CommitRequest<WriteResultWrapper>> collection) {
        List<WriteResultWrapper> results =
                collection.stream().map(CommitRequest::getCommittable).collect(toList());
        commit(results);
    }

    private void commit(List<WriteResultWrapper> writeResultWrappers) {
        LOGGER.info("start flush and commit sink");
        Map<TableId, List<WriteResultWrapper>> resultMap = new HashMap<>();
        Map<TableId, LinkedHashMap<Long, List<WriteResultWrapper>>> eventResultMap =
                new HashMap<>();
        writeResultWrappers.sort(Comparator.comparingLong(WriteResultWrapper::getTimestamp));
        for (WriteResultWrapper writeResultWrapper : writeResultWrappers) {
            List<WriteResultWrapper> writeResult;
            Long eventId = writeResultWrapper.getEventId();
            if (eventId == null) {
                writeResult =
                        resultMap.computeIfAbsent(
                                writeResultWrapper.getTableId(), k -> new ArrayList<>());
            } else {

                writeResult =
                        eventResultMap
                                .computeIfAbsent(
                                        writeResultWrapper.getTableId(), k -> new LinkedHashMap<>())
                                .computeIfAbsent(eventId, k -> new ArrayList<>());
            }
            writeResult.add(writeResultWrapper);

            LOGGER.info(writeResultWrapper.buildDescription());
        }

        for (Map.Entry<TableId, LinkedHashMap<Long, List<WriteResultWrapper>>> entry1 :
                eventResultMap.entrySet()) {
            for (List<WriteResultWrapper> eventResults : entry1.getValue().values()) {
                flushWriteResults(entry1.getKey(), eventResults);
            }
        }

        for (Map.Entry<TableId, List<WriteResultWrapper>> entry : resultMap.entrySet()) {
            flushWriteResults(entry.getKey(), entry.getValue());
        }
    }

    private void flushWriteResults(TableId tableId, List<WriteResultWrapper> results) {
        List<DataFile> dataFiles =
                results.stream()
                        .map(WriteResultWrapper::getWriteResult)
                        .filter(payload -> payload.dataFiles() != null)
                        .flatMap(payload -> Arrays.stream(payload.dataFiles()))
                        .filter(dataFile -> dataFile.recordCount() > 0)
                        .collect(toList());
        List<DeleteFile> deleteFiles =
                results.stream()
                        .map(WriteResultWrapper::getWriteResult)
                        .filter(payload -> payload.deleteFiles() != null)
                        .flatMap(payload -> Arrays.stream(payload.deleteFiles()))
                        .filter(deleteFile -> deleteFile.recordCount() > 0)
                        .collect(toList());
        commitSnapshot(tableId, dataFiles, deleteFiles);
    }

    private void commitSnapshot(
            TableId tableId, List<DataFile> dataFiles, List<DeleteFile> deleteFiles) {
        Optional<TableMetric> tableMetric = getTableMetric(tableId);
        tableMetric.ifPresent(TableMetric::increaseCommitTimes);

        Table table =
                catalog.loadTable(
                        TableIdentifier.of(tableId.getSchemaName(), tableId.getTableName()));

        if (dataFiles.isEmpty() && deleteFiles.isEmpty()) {
            LOGGER.info(String.format("Nothing to commit to table %s, skipping", table.name()));
        } else {
            if (deleteFiles.isEmpty()) {
                AppendFiles append = table.newAppend();
                dataFiles.forEach(append::appendFile);
                append.commit();
            } else {
                RowDelta delta = table.newRowDelta();
                dataFiles.forEach(delta::addRows);
                deleteFiles.forEach(delta::addDeletes);
                delta.commit();
            }
        }
    }

    private Optional<TableMetric> getTableMetric(TableId tableId) {
        if (tableIdMetricMap.containsKey(tableId)) {
            return Optional.of(tableIdMetricMap.get(tableId));
        } else {
            if (metricGroup == null) {
                return Optional.empty();
            }
            MetricGroup tableIdMetricGroup =
                    metricGroup
                            .addGroup(
                                    NAMESPACE_GROUP_KEY,
<<<<<<< HEAD
                                    tableId.getNamespace() != null ? tableId.getNamespace() : "")
=======
                                    tableId.getNamespace() == null ? "" : tableId.getNamespace())
>>>>>>> 25fa95e8
                            .addGroup(SCHEMA_GROUP_KEY, tableId.getSchemaName())
                            .addGroup(TABLE_GROUP_KEY, tableId.getTableName());
            TableMetric tableMetric = new TableMetric(tableIdMetricGroup);
            tableIdMetricMap.put(tableId, tableMetric);
            return Optional.of(tableMetric);
        }
    }

    @Override
    public void close() {}
}<|MERGE_RESOLUTION|>--- conflicted
+++ resolved
@@ -175,11 +175,7 @@
                     metricGroup
                             .addGroup(
                                     NAMESPACE_GROUP_KEY,
-<<<<<<< HEAD
-                                    tableId.getNamespace() != null ? tableId.getNamespace() : "")
-=======
                                     tableId.getNamespace() == null ? "" : tableId.getNamespace())
->>>>>>> 25fa95e8
                             .addGroup(SCHEMA_GROUP_KEY, tableId.getSchemaName())
                             .addGroup(TABLE_GROUP_KEY, tableId.getTableName());
             TableMetric tableMetric = new TableMetric(tableIdMetricGroup);
